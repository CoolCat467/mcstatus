--- conflicted
+++ resolved
@@ -1,9 +1,4 @@
-<<<<<<< HEAD
 # Devops & CI workflows
+.github/dependabot.yml      @ItsDrike
 .github/workflows/**        @ItsDrike
-.pre-commit-config.yaml     @ItsDrike
-=======
-# CI workflows
-.github/workflows/**        @ItsDrike
-.github/dependabot.yml      @ItsDrike
->>>>>>> 12a1d2db
+.pre-commit-config.yaml     @ItsDrike