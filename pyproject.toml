--- conflicted
+++ resolved
@@ -33,7 +33,6 @@
 asyncio-dgram = "2.1.2"
 dnspython = "2.2.1"
 
-<<<<<<< HEAD
 [tool.poetry.group.dev.dependencies]
 pre-commit = "^2.20.0"
 tox = "^3.26.0"
@@ -42,16 +41,12 @@
 [tool.poetry.group.test.dependencies]
 pytest = "^7.1.3"
 pytest-asyncio = "^0.19.0"
-pytest-cov = "^3.0.0"
+pytest-cov = "^4.0.0"
 coverage = "^6.4"
 
 [tool.poetry.group.lint.dependencies]
-black = "^22.8.0"
-=======
-[tool.poetry.dev-dependencies]
 black = "^22.10.0"
 coverage = "^6.5"
->>>>>>> 160b1c06
 flake8 = "^5.0.4"
 flake8-annotations = "^2.9.1"
 flake8-bugbear = "^22.9.23"
@@ -61,20 +56,8 @@
 flake8-future-annotations = "^1.0.0"
 isort = "^5.10.1"
 pep8-naming = "^0.13.2"
-<<<<<<< HEAD
-pyright = "^1.1.272"
-typing-extensions = "^4.3.0"
-=======
-pre-commit = "^2.20.0"
 pyright = "^1.1.275"
-pytest = "^7.1.3"
-pytest-asyncio = "^0.19.0"
-pytest-cov = "^4.0.0"
-tox = "^3.26.0"
-tox-poetry = "^0.4.1"
-twine = "^4.0.1"
 typing-extensions = "^4.4.0"
->>>>>>> 160b1c06
 
 [tool.poetry.group.release]
 optional = true
