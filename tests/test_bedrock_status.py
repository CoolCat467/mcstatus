--- conflicted
+++ resolved
@@ -1,15 +1,11 @@
-<<<<<<< HEAD
-from mcstatus.bedrock_status import BedrockServerStatus
-from mcstatus.status_response import BedrockStatusResponse
-=======
 import time
 from unittest import mock
 
 import pytest
 
 from mcstatus.address import Address
-from mcstatus.bedrock_status import BedrockServerStatus, BedrockStatusResponse
->>>>>>> 21c6d04e
+from mcstatus.bedrock_status import BedrockServerStatus
+from mcstatus.status_response import BedrockStatusResponse
 
 
 def test_bedrock_response_is_expected_type():
@@ -20,19 +16,7 @@
         b"3022;;Default;1;19132;-1;"
     )
     parsed = BedrockServerStatus.parse_response(data, 1)
-<<<<<<< HEAD
     assert isinstance(parsed, BedrockStatusResponse)
-=======
-    assert isinstance(parsed, BedrockStatusResponse)
-    assert "gamemode" in parsed.__dict__
-    assert "latency" in parsed.__dict__
-    assert "map" in parsed.__dict__
-    assert "motd" in parsed.__dict__
-    assert "players_max" in parsed.__dict__
-    assert "players_online" in parsed.__dict__
-    assert "version" in parsed.__dict__
-    assert "brand" in parsed.version.__dict__
-    assert "protocol" in parsed.version.__dict__
 
 
 def test_latency_is_real_number():
@@ -71,5 +55,4 @@
         await pinger.read_status_async()
 
         # we slept 1ms, so this should be always ~1.
-        assert mocked_parse_response.call_args[0][1] >= 1
->>>>>>> 21c6d04e
+        assert mocked_parse_response.call_args[0][1] >= 1