--- conflicted
+++ resolved
@@ -2,7 +2,6 @@
 import sys
 from unittest.mock import Mock, patch
 
-import dns.resolver
 import pytest
 
 from mcstatus.protocol.connection import Connection
@@ -175,39 +174,6 @@
                     self.server.query()
                 assert querier.call_count == 3
 
-<<<<<<< HEAD
-    def test_by_address_no_srv(self):
-        with patch("dns.resolver.resolve") as resolve:
-            resolve.side_effect = [dns.resolver.NXDOMAIN]
-            self.server = JavaServer.lookup("example.org")
-            resolve.assert_called_once_with("_minecraft._tcp.example.org", RdataType.SRV)
-        assert self.server.host == "example.org"
-        assert self.server.port == 25565
-
-    def test_by_address_with_srv(self):
-        with patch("dns.resolver.resolve") as resolve:
-            answer = Mock()
-            answer.target = "different.example.org."
-            answer.port = 12345
-            resolve.return_value = [answer]
-            self.server = JavaServer.lookup("example.org")
-            resolve.assert_called_once_with("_minecraft._tcp.example.org", RdataType.SRV)
-        assert self.server.host == "different.example.org"
-        assert self.server.port == 12345
-
-    def test_by_address_with_port(self):
-        self.server = JavaServer.lookup("example.org:12345")
-        assert self.server.host == "example.org"
-        assert self.server.port == 12345
-
-    def test_by_address_with_multiple_ports(self):
-        with pytest.raises(ValueError):
-            JavaServer.lookup("example.org:12345:6789")
-
-    def test_by_address_with_invalid_port(self):
-        with pytest.raises(ValueError):
-            JavaServer.lookup("example.org:port")
-=======
     def test_lookup_constructor(self):
         s = JavaServer.lookup("example.org:25565")
         assert s.address.host == "example.org"
@@ -217,5 +183,4 @@
     async def test_async_lookup_constructor(self):
         s = await JavaServer.async_lookup("example.org:25565")
         assert s.address.host == "example.org"
-        assert s.address.port == 25565
->>>>>>> 7e9d5b54
+        assert s.address.port == 25565