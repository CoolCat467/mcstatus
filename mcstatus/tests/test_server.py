import asyncio
import sys

<<<<<<< HEAD
=======
from unittest.mock import patch, Mock
>>>>>>> 523ef418
import pytest
from mock import Mock, patch

from mcstatus.protocol.connection import Connection
from mcstatus.server import MinecraftServer


class MockProtocolFactory(asyncio.Protocol):
    transport: asyncio.Transport

    def __init__(self, data_expected_to_receive, data_to_respond_with):
        self.data_expected_to_receive = data_expected_to_receive
        self.data_to_respond_with = data_to_respond_with

    def connection_made(self, transport):
        print("connection_made")
        self.transport = transport

    def connection_lost(self, exc):
        print("connection_lost")
        self.transport.close()

    def data_received(self, data):
        assert self.data_expected_to_receive in data
        self.transport.write(self.data_to_respond_with)

    def eof_received(self):
        print("eof_received")

    def pause_writing(self):
        print("pause_writing")

    def resume_writing(self):
        print("resume_writing")


@pytest.fixture()
async def create_mock_packet_server(event_loop):
    servers = []

    async def create_server(port, data_expected_to_receive, data_to_respond_with):
        server = await event_loop.create_server(
            lambda: MockProtocolFactory(data_expected_to_receive, data_to_respond_with),
            host="localhost",
            port=port,
        )
        servers.append(server)
        return server

    yield create_server

    for server in servers:
        server.close()
        await server.wait_closed()


class TestAsyncMinecraftServer:
    @pytest.mark.skipif(
        sys.platform.startswith("win"),
        reason="async bug on Windows https://github.com/Dinnerbone/mcstatus/issues/140",
    )
    @pytest.mark.asyncio
    async def test_async_ping(self, unused_tcp_port, create_mock_packet_server):
        await create_mock_packet_server(
            port=unused_tcp_port,
            data_expected_to_receive=bytearray.fromhex("09010000000001C54246"),
            data_to_respond_with=bytearray.fromhex("0F002F096C6F63616C686F737463DD0109010000000001C54246"),
        )
        minecraft_server = MinecraftServer("localhost", port=unused_tcp_port)

        latency = await minecraft_server.async_ping(ping_token=29704774, version=47)
        assert latency >= 0


class TestMinecraftServer:
    def setup_method(self):
        self.socket = Connection()
        self.server = MinecraftServer("localhost", port=25565)

    def test_ping(self):
        self.socket.receive(bytearray.fromhex("09010000000001C54246"))

        with patch("mcstatus.server.TCPSocketConnection") as connection:
            connection.return_value = self.socket
            latency = self.server.ping(ping_token=29704774, version=47)

        assert self.socket.flush() == bytearray.fromhex("0F002F096C6F63616C686F737463DD0109010000000001C54246")
        assert self.socket.remaining() == 0, "Data is pending to be read, but should be empty"
        assert latency >= 0

    def test_ping_retry(self):
        with patch("mcstatus.server.TCPSocketConnection") as connection:
            connection.return_value = None
            with patch("mcstatus.server.ServerPinger") as pinger:
                pinger.side_effect = [Exception, Exception, Exception]
                with pytest.raises(Exception):
                    self.server.ping()
                assert pinger.call_count == 3

    def test_status(self):
        self.socket.receive(
            bytearray.fromhex(
                "6D006B7B226465736372697074696F6E223A2241204D696E65637261667420536572766572222C22706C6179657273223A7B2"
                "26D6178223A32302C226F6E6C696E65223A307D2C2276657273696F6E223A7B226E616D65223A22312E38222C2270726F746F"
                "636F6C223A34377D7D09010000000001C54246"
            )
        )

        with patch("mcstatus.server.TCPSocketConnection") as connection:
            connection.return_value = self.socket
            info = self.server.status(ping_token=29704774, version=47)

        assert self.socket.flush() == bytearray.fromhex("0F002F096C6F63616C686F737463DD01010009010000000001C54246")
        assert self.socket.remaining() == 0, "Data is pending to be read, but should be empty"
        assert info.raw == {
            "description": "A Minecraft Server",
            "players": {"max": 20, "online": 0},
            "version": {"name": "1.8", "protocol": 47},
        }
        assert info.latency >= 0

    def test_status_retry(self):
        with patch("mcstatus.server.TCPSocketConnection") as connection:
            connection.return_value = None
            with patch("mcstatus.server.ServerPinger") as pinger:
                pinger.side_effect = [Exception, Exception, Exception]
                with pytest.raises(Exception):
                    self.server.status()
                assert pinger.call_count == 3

    def test_query(self):
        self.socket.receive(bytearray.fromhex("090000000035373033353037373800"))
        self.socket.receive(
            bytearray.fromhex(
                "00000000000000000000000000000000686f73746e616d650041204d696e656372616674205365727665720067616d6574797"
                "06500534d500067616d655f6964004d494e4543524146540076657273696f6e00312e3800706c7567696e7300006d61700077"
                "6f726c64006e756d706c61796572730033006d6178706c617965727300323000686f7374706f727400323535363500686f737"
                "46970003139322e3136382e35362e31000001706c617965725f000044696e6e6572626f6e6500446a696e6e69626f6e650053"
                "746576650000"
            )
        )

        self.socket.remaining = Mock()
        self.socket.remaining.side_effect = [15, 208]

        with patch("mcstatus.server.UDPSocketConnection") as connection:
            connection.return_value = self.socket
            info = self.server.query()

        conn_bytes = self.socket.flush()
        assert conn_bytes[:3] == bytearray.fromhex("FEFD09")
        assert info.raw == {
            "hostname": "A Minecraft Server",
            "gametype": "SMP",
            "game_id": "MINECRAFT",
            "version": "1.8",
            "plugins": "",
            "map": "world",
            "numplayers": "3",
            "maxplayers": "20",
            "hostport": "25565",
            "hostip": "192.168.56.1",
        }

    def test_query_retry(self):
        with patch("mcstatus.server.UDPSocketConnection") as connection:
            connection.return_value = None
            with patch("mcstatus.server.ServerQuerier") as querier:
                querier.side_effect = [Exception, Exception, Exception]
                with pytest.raises(Exception):
                    self.server.query()
                assert querier.call_count == 3

    def test_by_address_no_srv(self):
        with patch("dns.resolver.resolve") as resolve:
            resolve.return_value = []
            self.server = MinecraftServer.lookup("example.org")
            resolve.assert_called_once_with("_minecraft._tcp.example.org", "SRV")
        assert self.server.host == "example.org"
        assert self.server.port == 25565

    def test_by_address_invalid_srv(self):
        with patch("dns.resolver.resolve") as resolve:
            resolve.side_effect = [Exception]
            self.server = MinecraftServer.lookup("example.org")
            resolve.assert_called_once_with("_minecraft._tcp.example.org", "SRV")
        assert self.server.host == "example.org"
        assert self.server.port == 25565

    def test_by_address_with_srv(self):
        with patch("dns.resolver.resolve") as resolve:
            answer = Mock()
            answer.target = "different.example.org."
            answer.port = 12345
            resolve.return_value = [answer]
            self.server = MinecraftServer.lookup("example.org")
            resolve.assert_called_once_with("_minecraft._tcp.example.org", "SRV")
        assert self.server.host == "different.example.org"
        assert self.server.port == 12345

    def test_by_address_with_port(self):
        self.server = MinecraftServer.lookup("example.org:12345")
        assert self.server.host == "example.org"
        assert self.server.port == 12345

    def test_by_address_with_multiple_ports(self):
        with pytest.raises(ValueError):
            MinecraftServer.lookup("example.org:12345:6789")

    def test_by_address_with_invalid_port(self):
        with pytest.raises(ValueError):
            MinecraftServer.lookup("example.org:port")<|MERGE_RESOLUTION|>--- conflicted
+++ resolved
@@ -1,12 +1,8 @@
 import asyncio
 import sys
-
-<<<<<<< HEAD
-=======
 from unittest.mock import patch, Mock
->>>>>>> 523ef418
+
 import pytest
-from mock import Mock, patch
 
 from mcstatus.protocol.connection import Connection
 from mcstatus.server import MinecraftServer
