import asyncio
import sys
from unittest.mock import Mock, patch

import pytest

from mcstatus.protocol.connection import Connection
from mcstatus.server import JavaServer


class MockProtocolFactory(asyncio.Protocol):
    transport: asyncio.Transport

    def __init__(self, data_expected_to_receive, data_to_respond_with):
        self.data_expected_to_receive = data_expected_to_receive
        self.data_to_respond_with = data_to_respond_with

    def connection_made(self, transport: asyncio.Transport):
        print("connection_made")
        self.transport = transport

    def connection_lost(self, exc):
        print("connection_lost")
        self.transport.close()

    def data_received(self, data):
        assert self.data_expected_to_receive in data
        self.transport.write(self.data_to_respond_with)

    def eof_received(self):
        print("eof_received")

    def pause_writing(self):
        print("pause_writing")

    def resume_writing(self):
        print("resume_writing")


@pytest.fixture()
async def create_mock_packet_server(event_loop):
    servers = []

    async def create_server(port, data_expected_to_receive, data_to_respond_with):
        server = await event_loop.create_server(
            lambda: MockProtocolFactory(data_expected_to_receive, data_to_respond_with),
            host="localhost",
            port=port,
        )
        servers.append(server)
        return server

    yield create_server

    for server in servers:
        server.close()
        await server.wait_closed()


class TestAsyncJavaServer:
    @pytest.mark.skipif(
        sys.platform.startswith("win"),
        reason="async bug on Windows https://github.com/Dinnerbone/mcstatus/issues/140",
    )
    @pytest.mark.asyncio
    async def test_async_ping(self, unused_tcp_port, create_mock_packet_server):
        await create_mock_packet_server(
            port=unused_tcp_port,
            data_expected_to_receive=bytearray.fromhex("09010000000001C54246"),
            data_to_respond_with=bytearray.fromhex("0F002F096C6F63616C686F737463DD0109010000000001C54246"),
        )
        minecraft_server = JavaServer("localhost", port=unused_tcp_port)

        latency = await minecraft_server.async_ping(ping_token=29704774, version=47)
        assert latency >= 0


class TestJavaServer:
    def setup_method(self):
        self.socket = Connection()
        self.server = JavaServer("localhost", port=25565)

    def test_ping(self):
        self.socket.receive(bytearray.fromhex("09010000000001C54246"))

        with patch("mcstatus.server.TCPSocketConnection") as connection:
            connection.return_value = self.socket
            latency = self.server.ping(ping_token=29704774, version=47)

        assert self.socket.flush() == bytearray.fromhex("0F002F096C6F63616C686F737463DD0109010000000001C54246")
        assert self.socket.remaining() == 0, "Data is pending to be read, but should be empty"
        assert latency >= 0

    def test_ping_retry(self):
        with patch("mcstatus.server.TCPSocketConnection") as connection:
            connection.return_value = None
            with patch("mcstatus.server.ServerPinger") as pinger:
                pinger.side_effect = [Exception, Exception, Exception]
                with pytest.raises(Exception):
                    self.server.ping()
                assert pinger.call_count == 3

    def test_status(self):
        self.socket.receive(
            bytearray.fromhex(
                "6D006B7B226465736372697074696F6E223A2241204D696E65637261667420536572766572222C22706C6179657273223A7B2"
                "26D6178223A32302C226F6E6C696E65223A307D2C2276657273696F6E223A7B226E616D65223A22312E38222C2270726F746F"
                "636F6C223A34377D7D09010000000001C54246"
            )
        )

        with patch("mcstatus.server.TCPSocketConnection") as connection:
            connection.return_value = self.socket
            info = self.server.status(ping_token=29704774, version=47)

        assert self.socket.flush() == bytearray.fromhex("0F002F096C6F63616C686F737463DD01010009010000000001C54246")
        assert self.socket.remaining() == 0, "Data is pending to be read, but should be empty"
        assert info.raw == {
            "description": "A Minecraft Server",
            "players": {"max": 20, "online": 0},
            "version": {"name": "1.8", "protocol": 47},
        }
        assert info.latency >= 0

    def test_status_retry(self):
        with patch("mcstatus.server.TCPSocketConnection") as connection:
            connection.return_value = None
            with patch("mcstatus.server.ServerPinger") as pinger:
                pinger.side_effect = [Exception, Exception, Exception]
                with pytest.raises(Exception):
                    self.server.status()
                assert pinger.call_count == 3

    def test_query(self):
        self.socket.receive(bytearray.fromhex("090000000035373033353037373800"))
        self.socket.receive(
            bytearray.fromhex(
                "00000000000000000000000000000000686f73746e616d650041204d696e656372616674205365727665720067616d6574797"
                "06500534d500067616d655f6964004d494e4543524146540076657273696f6e00312e3800706c7567696e7300006d61700077"
                "6f726c64006e756d706c61796572730033006d6178706c617965727300323000686f7374706f727400323535363500686f737"
                "46970003139322e3136382e35362e31000001706c617965725f000044696e6e6572626f6e6500446a696e6e69626f6e650053"
                "746576650000"
            )
        )

        self.socket.remaining = Mock()
        self.socket.remaining.side_effect = [15, 208]

        with patch("mcstatus.server.UDPSocketConnection") as connection:
            connection.return_value = self.socket
            info = self.server.query()

        conn_bytes = self.socket.flush()
        assert conn_bytes[:3] == bytearray.fromhex("FEFD09")
        assert info.raw == {
            "hostname": "A Minecraft Server",
            "gametype": "SMP",
            "game_id": "MINECRAFT",
            "version": "1.8",
            "plugins": "",
            "map": "world",
            "numplayers": "3",
            "maxplayers": "20",
            "hostport": "25565",
            "hostip": "192.168.56.1",
        }

    def test_query_retry(self):
        with patch("mcstatus.server.UDPSocketConnection") as connection:
            connection.return_value = None
            with patch("mcstatus.server.ServerQuerier") as querier:
                querier.side_effect = [Exception, Exception, Exception]
                with pytest.raises(Exception):
                    self.server.query()
<<<<<<< HEAD
                assert querier.call_count == 3
=======
                assert querier.call_count == 3

    def test_by_address_no_srv(self):
        with patch("dns.resolver.resolve") as resolve:
            resolve.return_value = []
            self.server = JavaServer.lookup("example.org")
            resolve.assert_called_once_with("_minecraft._tcp.example.org", RdataType.SRV)
        assert self.server.host == "example.org"
        assert self.server.port == 25565

    def test_by_address_invalid_srv(self):
        with patch("dns.resolver.resolve") as resolve:
            resolve.side_effect = [Exception]
            self.server = JavaServer.lookup("example.org")
            resolve.assert_called_once_with("_minecraft._tcp.example.org", RdataType.SRV)
        assert self.server.host == "example.org"
        assert self.server.port == 25565

    def test_by_address_with_srv(self):
        with patch("dns.resolver.resolve") as resolve:
            answer = Mock()
            answer.target = "different.example.org."
            answer.port = 12345
            resolve.return_value = [answer]
            self.server = JavaServer.lookup("example.org")
            resolve.assert_called_once_with("_minecraft._tcp.example.org", RdataType.SRV)
        assert self.server.host == "different.example.org"
        assert self.server.port == 12345

    def test_by_address_with_port(self):
        self.server = JavaServer.lookup("example.org:12345")
        assert self.server.host == "example.org"
        assert self.server.port == 12345

    def test_by_address_with_multiple_ports(self):
        with pytest.raises(ValueError):
            JavaServer.lookup("example.org:12345:6789")

    def test_by_address_with_invalid_port(self):
        with pytest.raises(ValueError):
            JavaServer.lookup("example.org:port")
>>>>>>> 4b81af2c
<|MERGE_RESOLUTION|>--- conflicted
+++ resolved
@@ -172,48 +172,4 @@
                 querier.side_effect = [Exception, Exception, Exception]
                 with pytest.raises(Exception):
                     self.server.query()
-<<<<<<< HEAD
-                assert querier.call_count == 3
-=======
-                assert querier.call_count == 3
-
-    def test_by_address_no_srv(self):
-        with patch("dns.resolver.resolve") as resolve:
-            resolve.return_value = []
-            self.server = JavaServer.lookup("example.org")
-            resolve.assert_called_once_with("_minecraft._tcp.example.org", RdataType.SRV)
-        assert self.server.host == "example.org"
-        assert self.server.port == 25565
-
-    def test_by_address_invalid_srv(self):
-        with patch("dns.resolver.resolve") as resolve:
-            resolve.side_effect = [Exception]
-            self.server = JavaServer.lookup("example.org")
-            resolve.assert_called_once_with("_minecraft._tcp.example.org", RdataType.SRV)
-        assert self.server.host == "example.org"
-        assert self.server.port == 25565
-
-    def test_by_address_with_srv(self):
-        with patch("dns.resolver.resolve") as resolve:
-            answer = Mock()
-            answer.target = "different.example.org."
-            answer.port = 12345
-            resolve.return_value = [answer]
-            self.server = JavaServer.lookup("example.org")
-            resolve.assert_called_once_with("_minecraft._tcp.example.org", RdataType.SRV)
-        assert self.server.host == "different.example.org"
-        assert self.server.port == 12345
-
-    def test_by_address_with_port(self):
-        self.server = JavaServer.lookup("example.org:12345")
-        assert self.server.host == "example.org"
-        assert self.server.port == 12345
-
-    def test_by_address_with_multiple_ports(self):
-        with pytest.raises(ValueError):
-            JavaServer.lookup("example.org:12345:6789")
-
-    def test_by_address_with_invalid_port(self):
-        with pytest.raises(ValueError):
-            JavaServer.lookup("example.org:port")
->>>>>>> 4b81af2c
+                assert querier.call_count == 3