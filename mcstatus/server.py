--- conflicted
+++ resolved
@@ -1,14 +1,7 @@
 from __future__ import annotations
-
-import re
-<<<<<<< HEAD
-from typing import Tuple
-
-from typing_extensions import Self
+from typing import Tuple, TYPE_CHECKING
+
 import dns.resolver
-=======
-from typing import TYPE_CHECKING
->>>>>>> 7fa3c2be
 
 from mcstatus.pinger import PingResponse, ServerPinger, AsyncServerPinger
 from mcstatus.protocol.connection import (
