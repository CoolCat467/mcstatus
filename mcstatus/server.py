--- conflicted
+++ resolved
@@ -16,22 +16,14 @@
     UDPSocketConnection,
 )
 from mcstatus.querier import AsyncServerQuerier, QueryResponse, ServerQuerier
-<<<<<<< HEAD
 from mcstatus.status_response import BaseStatusResponse, BedrockStatusResponse, JavaStatusResponse
-from mcstatus.utils import deprecated, retry
-=======
 from mcstatus.utils import retry
->>>>>>> 39bbc1f4
 
 if TYPE_CHECKING:
     from typing_extensions import Self
 
 
-<<<<<<< HEAD
-__all__ = ["MCServer", "JavaServer", "BedrockServer", "MinecraftServer", "MinecraftBedrockServer"]
-=======
-__all__ = ["JavaServer", "BedrockServer"]
->>>>>>> 39bbc1f4
+__all__ = ["MCServer", "JavaServer", "BedrockServer"]
 
 
 class MCServer(ABC):
