from __future__ import annotations

import asyncio
import inspect
import warnings
from collections.abc import Callable, Iterable
from functools import wraps
from typing import Any, TYPE_CHECKING, TypeVar, cast, overload

if TYPE_CHECKING:
    from typing_extensions import ParamSpec, Protocol

    P = ParamSpec("P")
    P2 = ParamSpec("P2")
else:
    Protocol = object
    P = []

T = TypeVar("T")
R = TypeVar("R")
R2 = TypeVar("R2")


def retry(tries: int, exceptions: tuple[type[BaseException]] = (Exception,)) -> Callable[[Callable[P, R]], Callable[P, R]]:
    """
    Decorator that re-runs given function tries times if error occurs.

    The amount of tries will either be the value given to the decorator,
    or if tries is present in keyword arguments on function call, this
    specified value will take precedense.

    If the function fails even after all of the retries, raise the last
    exception that the function raised (even if the previous failures caused
    a different exception, this will only raise the last one!).
    """

    def decorate(func: Callable[P, R]) -> Callable[P, R]:
        @wraps(func)
        async def async_wrapper(
            *args: P.args,
            tries: int = tries,  # type: ignore # (No support for adding kw-only args)
            **kwargs: P.kwargs,
        ) -> R:
            last_exc: BaseException
            for _ in range(tries):
                try:
                    return await func(*args, **kwargs)  # type: ignore # (We know func is awaitable here)
                except exceptions as exc:
                    last_exc = exc
            else:
                raise last_exc  # type: ignore # (This won't actually be unbound)

        @wraps(func)
        def sync_wrapper(
            *args: P.args,
            tries: int = tries,  # type: ignore # (No support for adding kw-only args)
            **kwargs: P.kwargs,
        ) -> R:
            last_exc: BaseException
            for _ in range(tries):
                try:
                    return func(*args, **kwargs)
                except exceptions as exc:
                    last_exc = exc
            else:
                raise last_exc  # type: ignore # (This won't actually be unbound)

        # We cast here since pythons typing doesn't support adding keyword-only arguments to signature
        # (Support for this was a rejected idea https://peps.python.org/pep-0612/#concatenating-keyword-parameters)
        if asyncio.iscoroutinefunction(func):
            return cast("Callable[P, R]", async_wrapper)
        return cast("Callable[P, R]", sync_wrapper)

    return decorate


class DeprecatedReturn(Protocol):
    @overload
    def __call__(self, __x: type[T]) -> type[T]:
        ...

    @overload
    def __call__(self, __x: Callable[P, R]) -> Callable[P, R]:
        ...


@overload
def deprecated(
    obj: Callable[P, R],
    *,
<<<<<<< HEAD
    replacement: Optional[str] = None,
    version: Optional[str] = None,
    date: Optional[str] = None,
    msg: Optional[str] = None,
    display_name: Optional[str] = None,
=======
    replacement: str | None = None,
    version: str | None = None,
    date: str | None = None,
    msg: str | None = None,
>>>>>>> 6fd1f3da
) -> Callable[P, R]:
    ...


@overload
def deprecated(
    obj: type[T],
    *,
    replacement: str | None = None,
    version: str | None = None,
    date: str | None = None,
    msg: str | None = None,
    methods: Iterable[str],
    display_name: Optional[str] = None,
) -> type[T]:
    ...


@overload
def deprecated(
    obj: None = None,
    *,
<<<<<<< HEAD
    replacement: Optional[str] = None,
    version: Optional[str] = None,
    date: Optional[str] = None,
    msg: Optional[str] = None,
    methods: Optional[Iterable[str]] = None,
    display_name: Optional[str] = None,
=======
    replacement: str | None = None,
    version: str | None = None,
    date: str | None = None,
    msg: str | None = None,
    methods: Iterable[str] | None = None,
>>>>>>> 6fd1f3da
) -> DeprecatedReturn:
    ...


def deprecated(
    obj: Any = None,  # noqa: ANN401
    *,
<<<<<<< HEAD
    replacement: Optional[str] = None,
    version: Optional[str] = None,
    date: Optional[str] = None,
    msg: Optional[str] = None,
    methods: Optional[Iterable[str]] = None,
    display_name: Optional[str] = None,
) -> Union[Callable, type[object]]:
=======
    replacement: str | None = None,
    version: str | None = None,
    date: str | None = None,
    msg: str | None = None,
    methods: Iterable[str] | None = None,
) -> Callable | type[object]:
>>>>>>> 6fd1f3da
    if date is not None and version is not None:
        raise ValueError("Expected removal timeframe can either be a date, or a version, not both.")

    def decorate_func(func: Callable[P2, R2], warn_message: str) -> Callable[P2, R2]:
        @wraps(func)
        def wrapper(*args: P2.args, **kwargs: P2.kwargs) -> R2:
            warnings.warn(warn_message, category=DeprecationWarning, stacklevel=2)
            return func(*args, **kwargs)

        return wrapper

    @overload
    def decorate(obj: Callable[P, R]) -> Callable[P, R]:
        ...

    @overload
    def decorate(obj: type[T]) -> type[T]:
        ...

    def decorate(obj: Callable[P, R] | type[T]) -> Callable[P, R] | type[T]:
        # Construct and send the warning message
        name = getattr(obj, "__qualname__", obj.__name__) if display_name is None else display_name
        warn_message = f"'{name}' is deprecated and is expected to be removed"
        if version is not None:
            warn_message += f" in {version}"
        elif date is not None:
            warn_message += f" on {date}"
        else:
            warn_message += " eventually"
        if replacement is not None:
            warn_message += f", use '{replacement}' instead"
        warn_message += "."
        if msg is not None:
            warn_message += f" ({msg})"

        # If we're deprecating class, deprecate it's methods and return the class
        if inspect.isclass(obj):
            obj = cast("type[T]", obj)

            if methods is None:
                raise ValueError("When deprecating a class, you need to specify 'methods' which will get the notice")

            for method in methods:
                new_func = decorate_func(getattr(obj, method), warn_message)
                setattr(obj, method, new_func)

            return obj

        # Regular function deprecation
        obj = cast("Callable[P, R]", obj)
        if methods is not None:
            raise ValueError("Methods can only be specified when decorating a class, not a function")
        return decorate_func(obj, warn_message)

    # In case the decorator was used like @deprecated, instead of @deprecated()
    # we got the object already, pass it over to the local decorate function
    # This can happen since all of the arguments are optional and can be omitted
    if obj:
        return decorate(obj)
    return decorate<|MERGE_RESOLUTION|>--- conflicted
+++ resolved
@@ -88,18 +88,11 @@
 def deprecated(
     obj: Callable[P, R],
     *,
-<<<<<<< HEAD
-    replacement: Optional[str] = None,
-    version: Optional[str] = None,
-    date: Optional[str] = None,
-    msg: Optional[str] = None,
-    display_name: Optional[str] = None,
-=======
     replacement: str | None = None,
     version: str | None = None,
     date: str | None = None,
     msg: str | None = None,
->>>>>>> 6fd1f3da
+    display_name: str | None = None,
 ) -> Callable[P, R]:
     ...
 
@@ -113,7 +106,7 @@
     date: str | None = None,
     msg: str | None = None,
     methods: Iterable[str],
-    display_name: Optional[str] = None,
+    display_name: str | None = None,
 ) -> type[T]:
     ...
 
@@ -122,20 +115,12 @@
 def deprecated(
     obj: None = None,
     *,
-<<<<<<< HEAD
-    replacement: Optional[str] = None,
-    version: Optional[str] = None,
-    date: Optional[str] = None,
-    msg: Optional[str] = None,
-    methods: Optional[Iterable[str]] = None,
-    display_name: Optional[str] = None,
-=======
     replacement: str | None = None,
     version: str | None = None,
     date: str | None = None,
     msg: str | None = None,
     methods: Iterable[str] | None = None,
->>>>>>> 6fd1f3da
+    display_name: str | None = None,
 ) -> DeprecatedReturn:
     ...
 
@@ -143,22 +128,13 @@
 def deprecated(
     obj: Any = None,  # noqa: ANN401
     *,
-<<<<<<< HEAD
-    replacement: Optional[str] = None,
-    version: Optional[str] = None,
-    date: Optional[str] = None,
-    msg: Optional[str] = None,
-    methods: Optional[Iterable[str]] = None,
-    display_name: Optional[str] = None,
-) -> Union[Callable, type[object]]:
-=======
     replacement: str | None = None,
     version: str | None = None,
     date: str | None = None,
     msg: str | None = None,
     methods: Iterable[str] | None = None,
+    display_name: str | None = None,
 ) -> Callable | type[object]:
->>>>>>> 6fd1f3da
     if date is not None and version is not None:
         raise ValueError("Expected removal timeframe can either be a date, or a version, not both.")
 
